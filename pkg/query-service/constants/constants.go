--- conflicted
+++ resolved
@@ -5,14 +5,10 @@
 	"strconv"
 )
 
-<<<<<<< HEAD
-const HTTPHostPort = "0.0.0.0:8080"  // Address to serve http (query service)
-const DebugHttpPort = "0.0.0.0:6060" // Address to serve http (pprof)
-=======
 const (
-	HTTPHostPort = "0.0.0.0:8080"
+	HTTPHostPort  = "0.0.0.0:8080" // Address to serve http (query service)
+	DebugHttpPort = "0.0.0.0:6060" // Address to serve http (pprof)
 )
->>>>>>> 9c173c8e
 
 var DEFAULT_TELEMETRY_ANONYMOUS = false
 
