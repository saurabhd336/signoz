--- conflicted
+++ resolved
@@ -2,12 +2,8 @@
 
 func IgnoredPaths() map[string]struct{} {
 	ignoredPaths := map[string]struct{}{
-<<<<<<< HEAD
-		"/api/v1/tags": {},
-=======
-		"/api/v1/tags":    struct{}{},
-		"/api/v1/version": struct{}{},
->>>>>>> 93638d56
+		"/api/v1/tags":    {},
+		"/api/v1/version": {},
 	}
 
 	return ignoredPaths
