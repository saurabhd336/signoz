--- conflicted
+++ resolved
@@ -74,7 +74,6 @@
 	};
 };
 
-<<<<<<< HEAD
 export const getZoomPx = (): number => {
 	const width = window.screen.width;
 	if (width < 1400) {
@@ -84,7 +83,7 @@
 	} else if (width > 2500) {
 		return 360;
 	}
-=======
+
 export const getTooltip = (node: {
 	p99: number;
 	errorRate: number;
@@ -106,5 +105,5 @@
 									<div class="val">${node.errorRate}%</div>
 								</div>
 							</div>`;
->>>>>>> 613e6ba5
+
 };