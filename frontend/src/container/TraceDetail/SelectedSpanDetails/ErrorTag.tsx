--- conflicted
+++ resolved
@@ -1,11 +1,7 @@
 import { Button, Collapse, Modal } from 'antd';
 import useThemeMode from 'hooks/useThemeMode';
-<<<<<<< HEAD
 import { keys, map } from 'lodash-es';
-import React, { useRef, useState } from 'react';
-=======
 import React, { useState } from 'react';
->>>>>>> ccf5af08
 import { ITraceTree } from 'types/api/trace/getTraceItem';
 
 import { CustomSubText, CustomSubTitle } from './styles';
